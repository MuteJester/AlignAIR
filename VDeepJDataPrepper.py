import pickle
import re
from typing import Tuple, Dict, Union
import numpy as np
import pandas as pd
import scipy.stats as st
from tqdm.auto import tqdm
import tensorflow as tf


class VDeepJDataPrepper:
    def __init__(self, max_seq_length):
        self.max_seq_length = max_seq_length
        self.nucleotide_add_distribution = st.beta(1, 3)
        self.nucleotide_remove_distribution = st.beta(1, 3)
        self.add_remove_probability = st.bernoulli(0.5)
        self.tokenizer_dict = {
            "A": 1,
            "C": 2,
            "T": 3,
            "G": 4,
            "N": 5,
        }  # 0 is used for padding

    def process_sequences(
        self,
        data: pd.DataFrame,
        train: bool = True,
        corrupt_beginning=False,
        verbose=False,
    ):
        """
        This method takes in a pd.DataFrame of DNA sequences with their respective
        v/d/j start and end index positions (positions are only relevant for train) and returns the corresponding model inputs for either training or prediction
        based on the value of the `train` parameter. If `train` is True, the method returns four one-hot encoded numpy arrays
        representing the sequences for A, T, C, and G nucleotides. If `train` is False, the method also returns the starting and ending
        indices for the V, D, and J gene segments.

        :param sequences: A pd.DataFrame with the following columns: [sequence,v_sequence_end,d_sequence_start,
        d_sequence_end,j_sequence_start]. (start and end position columns are only relevant for train mode)
        :param train: A boolean parameter that determines whether the method should return inputs for training or prediction.
        :return: If `train` is False, returns a tuple containing four one-hot encoded numpy arrays for A, T, C, and G nucleotides:
            - seq_tokenized: A numpy array tokenized sequences for k-mers nucleotides words.
        If `train` is True, returns a tuple containing the above four numpy arrays, plus the starting and ending indices
        for the V, D, and J gene segments:
            - v_start: The starting index for the V gene segment.
            - v_end: The ending index for the V gene segment.
            - d_start: The starting index for the D gene segment.
            - d_end: The ending index for the D gene segment.
            - j_start: The starting index for the J gene segment.
            - j_end: The ending index for the J gene segment.
        """

        # a_oh_signal, t_oh_signal, c_oh_signal, g_oh_signal = [], [], [], []
        seq_tokenized_list = []

        # derive intervals only if train mode is True
        if train:
            v_start, v_end, d_start, d_end, j_start, j_end = [], [], [], [], [], []

        if verbose:
            iterator = tqdm(data.itertuples(), total=len(data))
        else:
            iterator = data.itertuples()

<<<<<<< HEAD
        # LOGS = []

        for row in iterator:
            if train is True and corrupt_beginning is True:
                seq, was_removed, amount_changed = self._corrupt_sequence_beginning(
                    row.sequence
                )
=======
        for row in iterator:
            if train is True and corrupt_beginning is True:
                seq, was_removed, amount_changed = self._corrupt_sequence_beginning(row.sequence)
>>>>>>> fb3148f9
            else:
                seq = row.sequence

            kmer_seq = " ".join(re.findall(".{1}", seq))
            seq_tokenized = [self.tokenizer_dict[val] for val in kmer_seq.split(" ")]
            seq_tokenized, start, end = self._process_and_dpad(
                seq_tokenized, self.max_seq_length
            )
            seq_tokenized_list.append(seq_tokenized)

            if train is True and corrupt_beginning is True:
                if was_removed:
                    # v is shorter
                    _adjust = start - amount_changed
                else:
                    # v is longer
                    _adjust = start + amount_changed
                    start += amount_changed
            else:
                _adjust = start

<<<<<<< HEAD
=======
            arr, _, _ = self._process_and_dpad(seq, 'T', self.max_seq_length)
            t_oh_signal.append(arr)

            arr, _, _ = self._process_and_dpad(seq, 'G', self.max_seq_length)
            g_oh_signal.append(arr)

            arr, _, _ = self._process_and_dpad(seq, 'C', self.max_seq_length)
            c_oh_signal.append(arr)

>>>>>>> fb3148f9
            if train:
                v_start.append(start)
                j_end.append(end)
                v_end.append(row.v_sequence_end + _adjust)
                d_start.append(row.d_sequence_start + _adjust)
                d_end.append(row.d_sequence_end + _adjust)
                j_start.append(row.j_sequence_start + _adjust)

        v_start = np.array(v_start)
        v_end = np.array(v_end)
        d_start = np.array(d_start)
        d_end = np.array(d_end)
        j_start = np.array(j_start)
        j_end = np.array(j_end)

        seq_tokenized_list = np.vstack(seq_tokenized_list).astype(float)

<<<<<<< HEAD
        # @Ran: @Thomas, not sure what these lines do
        # with open('C:/Users/Tomas/Downloads/plog.pkl' , 'wb') as h:
        #     pickle.dump(LOGS,h)

=======
>>>>>>> fb3148f9
        if train:
            return v_start, v_end, d_start, d_end, j_start, j_end, seq_tokenized_list
        else:
            return (seq_tokenized_list,)

    def _get_single_batch(
        self,
        data: pd.DataFrame,
        v_family_call_ohe_np,
        v_gene_call_ohe_np,
        v_allele_call_ohe_np,
        d_family_call_ohe_np,
        d_gene_call_ohe_np,
        d_allele_call_ohe_np,
        j_gene_call_ohe_np,
        j_allele_call_ohe_np,
        params,
        train: bool = True,
    ):

        (
            v_start,
            v_end,
            d_start,
            d_end,
            j_start,
            j_end,
            seq_tokenized,
        ) = self.process_sequences(data, train, params.corrupt_beginning)
        x = {
            "seq_tokenized": seq_tokenized,
        }
        y = {
            "v_start": v_start,
            "v_end": v_end,
            "d_start": d_start,
            "d_end": d_end,
            "j_start": j_start,
            "j_end": j_end,
            "v_family": v_family_call_ohe_np,
            "v_gene": v_gene_call_ohe_np,
            "v_allele": v_allele_call_ohe_np,
            "d_family": d_family_call_ohe_np,
            "d_gene": d_gene_call_ohe_np,
            "d_allele": d_allele_call_ohe_np,
            "j_gene": j_gene_call_ohe_np,
            "j_allele": j_allele_call_ohe_np,
        }
        return x, y

    def _train_generator(
        self,
        data: pd.DataFrame,
        vdj_class_holder,
        params,
        train: bool = True,
    ):
        while True:
            num_examples = len(data)
            num_batches = num_examples // params.batch_size

            for batch_idx in range(num_batches):
                start_idx = batch_idx * params.batch_size
                end_idx = (batch_idx + 1) * params.batch_size

                data_batch = data.iloc[start_idx:end_idx, :]
                (
                    v_start,
                    v_end,
                    d_start,
                    d_end,
                    j_start,
                    j_end,
                    seq_tokenized,
                ) = self.process_sequences(data_batch, train, params.corrupt_beginning)

                batch_x = {
                    "seq_tokenized": seq_tokenized,
                }
                batch_y = {
                    "v_start": v_start,
                    "v_end": v_end,
                    "d_start": d_start,
                    "d_end": d_end,
                    "j_start": j_start,
                    "j_end": j_end,
                    "v_family": vdj_class_holder.v_family_call_ohe_np[
                        start_idx:end_idx
                    ],
                    "v_gene": vdj_class_holder.v_gene_call_ohe_np[start_idx:end_idx],
                    "v_allele": vdj_class_holder.v_allele_call_ohe_np[
                        start_idx:end_idx
                    ],
                    "d_family": vdj_class_holder.d_family_call_ohe_np[
                        start_idx:end_idx
                    ],
                    "d_gene": vdj_class_holder.d_gene_call_ohe_np[start_idx:end_idx],
                    "d_allele": vdj_class_holder.d_allele_call_ohe_np[
                        start_idx:end_idx
                    ],
                    "j_gene": vdj_class_holder.j_gene_call_ohe_np[start_idx:end_idx],
                    "j_allele": vdj_class_holder.j_allele_call_ohe_np[
                        start_idx:end_idx
                    ],
                }

                yield batch_x, batch_y

    def _get_tf_dataset_params(
        self,
        data: pd.DataFrame,
        vdj_class_holder,
        params,
        train: bool = True,
    ):

        start_idx, end_idx = 0, 64
        x, y = self._get_single_batch(
            data[start_idx:end_idx],
            vdj_class_holder.v_family_call_ohe_np[start_idx:end_idx],
            vdj_class_holder.v_gene_call_ohe_np[start_idx:end_idx],
            vdj_class_holder.v_allele_call_ohe_np[start_idx:end_idx],
            vdj_class_holder.d_family_call_ohe_np[start_idx:end_idx],
            vdj_class_holder.d_gene_call_ohe_np[start_idx:end_idx],
            vdj_class_holder.d_allele_call_ohe_np[start_idx:end_idx],
            vdj_class_holder.j_gene_call_ohe_np[start_idx:end_idx],
            vdj_class_holder.j_allele_call_ohe_np[start_idx:end_idx],
            params,
            train,
        )

        output_types = ({k: tf.float32 for k in x}, {k: tf.float32 for k in y})

        output_shapes = (
            {k: (params.batch_size,) + x[k].shape[1:] for k in x},
            {k: (params.batch_size,) + y[k].shape[1:] for k in y},
        )

        return output_types, output_shapes

<<<<<<< HEAD
    def get_train_dataset(
        self,
        data: pd.DataFrame,
        vdj_class_holder,
        params,
        train: bool = True,
    ):

        output_types, output_shapes = self._get_tf_dataset_params(
            data,
            vdj_class_holder,
            params,
            train,
        )
=======
    def get_train_dataset(self, data: pd.DataFrame, v_family_call_ohe_np,
                          v_gene_call_ohe_np, v_allele_call_ohe_np, d_family_call_ohe_np, d_gene_call_ohe_np,
                          d_allele_call_ohe_np, j_gene_call_ohe_np, j_allele_call_ohe_np, batch_size=64,
                          train: bool = True, corrupt_beginning=False):

        output_types, output_shapes = self._get_tf_dataset_params(data, v_family_call_ohe_np,
                                                                  v_gene_call_ohe_np, v_allele_call_ohe_np,
                                                                  d_family_call_ohe_np, d_gene_call_ohe_np,
                                                                  d_allele_call_ohe_np, j_gene_call_ohe_np,
                                                                  j_allele_call_ohe_np,
                                                                  batch_size, train, corrupt_beginning)
>>>>>>> fb3148f9

        dataset = tf.data.Dataset.from_generator(
            lambda: self._train_generator(
                data,
                vdj_class_holder,
                params,
                train,
            ),
            output_types=output_types,
            output_shapes=output_shapes,
        )
        return dataset

    def _sample_nucleotide_add_distribution(self, size):
        sample = (35 * self.nucleotide_add_distribution.rvs(size=size)).astype(int)
        if len(sample) == 1:
            return sample.item()
        else:
            return sample

    def _sample_nucleotide_remove_distribution(self, size):
        sample = (50 * self.nucleotide_remove_distribution.rvs(size=size)).astype(int)
        if len(sample) == 1:
            return sample.item()
        else:
            return sample

    def _sample_add_remove_distribution(self):
        return bool(self.add_remove_probability.rvs(1))

    def _process_and_dpad(self, sequence, train=True):
        """
        Private method, converts sequences into 4 one hot vectors and paddas them from both sides with zeros
        equal to the diffrenece between the max length and the sequence length
        :param nuc:
        :param self.max_seq_length:
        :return:
        """

        start, end = None, None
        trans_seq = sequence

        gap = self.max_seq_length - len(trans_seq)
        iseven = gap % 2 == 0
        whole_half_gap = gap // 2

        if iseven:
            trans_seq = [0] * whole_half_gap + trans_seq + ([0] * whole_half_gap)
            if train:
                start, end = whole_half_gap, self.max_seq_length - whole_half_gap - 1

        else:
            trans_seq = [0] * (whole_half_gap + 1) + trans_seq + ([0] * whole_half_gap)
            if train:
                start, end = (
                    whole_half_gap + 1,
                    self.max_seq_length - whole_half_gap - 1,
                )

        return trans_seq, start, end if iseven else (end + 1)

    def _generate_random_nucleotide_sequence(self, length):
        sequence = "".join(np.random.choice(["A", "T", "C", "G"], size=length))
        return sequence

    def _fix_sequence_validity_after_corruption(self, sequence):
        if len(sequence) > self.max_seq_length:
            # In case we added too many nucleotide to the beginning while corrupting the sequence, remove the slack
            slack = len(sequence) - self.max_seq_length
            return sequence[slack:]
        else:
            return sequence

    def _corrupt_sequence_beginning(self, sequence):
        to_remove = self._sample_add_remove_distribution()
        if to_remove:
            amount_to_remove = self._sample_nucleotide_remove_distribution(1)
            modified_sequence = sequence[amount_to_remove:]
            return modified_sequence, to_remove, amount_to_remove

        else:
            amount_to_add = self._sample_nucleotide_add_distribution(1)
            modified_sequence = self._generate_random_nucleotide_sequence(amount_to_add)
            modified_sequence = modified_sequence + sequence
            modified_sequence = self._fix_sequence_validity_after_corruption(
                modified_sequence
            )
            return modified_sequence, to_remove, amount_to_add

    def get_family_gene_allele_map(
        self, params, v_calls=None, d_calls=None, j_calls=None
    ) -> Dict:
        """
        This method takes in three lists representing each of the V/D/J calls in the training sequence and creates
        a dictionary for each call, decomposing it into family, gene, and allele. The resulting dictionary for each
        call type (V/D/J) has the following format: {'family': family_list, 'gene': gene_list, 'allele': allele_list}.

        :param v_calls: A list of "V" calls in the training sequence.
        :param d_calls: A list of "D" calls in the training sequence.
        :param j_calls: A list of "J" calls in the training sequence.
        :return: A dictionary containing the decomposed information for each call type:
            - v_dict: Dictionary containing decomposed information for V calls, with the format {'family': family_list,
              'gene': gene_list, 'allele': allele_list}.
            - d_dict: Dictionary containing decomposed information for D calls, with the format {'family': family_list,
              'gene': gene_list, 'allele': allele_list}.
            - j_dict: Dictionary containing decomposed information for J calls, with the format {'family': family_list,
              'gene': gene_list, 'allele': allele_list}.
        """
        v_dict, d_dict, j_dict = None, None, None
        if v_calls is not None:
            v_dict = dict()
            for i in v_calls:
                if params.new_allels:
                    fam, gene, allele = re.findall(
                        r"IGHVF[A-ZA-Za-z0-9/]*|[0-9A-Za-z]+-?[0-9A-Za-z_]*", i
                    )
                else:
                    fam, gene, allele = re.findall(
                        r"IGHV[A-ZA-Za-z0-9/]*|[0-9A-Za-z]+-?[0-9A-Za-z]*", i
                    )
                v_dict[i] = {"family": fam, "gene": gene, "allele": allele}
        if d_calls is not None:
            d_dict = dict()
            for i in d_calls:
                fam, gene, allele = re.findall(
                    r"IGHD[A-ZA-Za-z0-9/]*|[0-9A-Za-z]+-?[0-9A-Za-z]*", i
                )
                d_dict[i] = {"family": fam, "gene": gene, "allele": allele}
        if j_calls is not None:
            j_dict = dict()
            for i in j_calls:
                gene, allele = re.findall(
                    r"IGHJ[A-ZA-Za-z0-9/]*|[0-9A-Za-z]+-?[0-9A-Za-z]*", i
                )
                j_dict[i] = {"gene": gene, "allele": allele}

        return v_dict, d_dict, j_dict

    def add_new_allels_cols(self, data, params):
        df_allels = pd.read_csv(params.new_allels_df_dir)
        df_allels = df_allels.rename(columns={"imgt_allele": "v_call"})
        data = data.merge(df_allels[["v_call", "new_allele"]], on="v_call")
        return data

    def create_sub_classes_dict(self, v_dict, d_dict, j_dict):
        def nested_get_sub_callses(d, v_d_or_j):
            sub_cllases = {}
            # V or D
            if v_d_or_j in ["v", "d"]:
                for call in d.keys():
                    fam, gene, allele = call["family"], call["v_gene"], call["allele"]
                    if fam not in sub_cllases.keys():
                        sub_cllases[fam] = {}
                        sub_cllases[fam][gene] = {allele: allele}
                    else:
                        if gene not in sub_cllases[fam].keys():
                            sub_cllases[fam][gene] = {allele: allele}
                        else:
                            sub_cllases[fam][gene][allele] = allele
            # J
            elif v_d_or_j == "j":
                for call in d.keys():
                    gene, allele = call["gene"], call["allele"]
                    if gene not in sub_cllases.keys():
                        sub_cllases[gene] = {allele: allele}
                    else:
                        sub_cllases[gene][allele] = allele
            return sub_cllases

        sub_cllases_v = nested_get_sub_callses(v_dict, "v")
        sub_cllases_d = nested_get_sub_callses(d_dict, "d")
        sub_cllases_j = nested_get_sub_callses(j_dict, "j")

        sub_cllases = {"v": sub_cllases_v, "d": sub_cllases_d, "j": sub_cllases_j}

        return sub_cllases

    def modify_data_table_with_family_gene_allele(
        self,
        data,
        params,
        v_dict=None,
        d_dict=None,
        j_dict=None,
    ):
        """
        This funtion adds columns of data for V, D, J classfication
        """
        if v_dict == None:
            if params.new_allels:
                data = self.add_new_allels_cols(data, params)
                v_dict, d_dict, j_dict = self.get_family_gene_allele_map(
                    params,
                    data.new_allele.unique(),
                    data.d_call.unique(),
                    data.j_call.unique(),
                )
            else:
                v_dict, d_dict, j_dict = self.get_family_gene_allele_map(
                    params,
                    data.v_call.unique(),
                    data.d_call.unique(),
                    data.j_call.unique(),
                )

        if params.new_allels:
            if "new_allele" not in data.columns:
                data = self.add_new_allels_cols(data, params)
            data["v_family"] = data.new_allele.progress_apply(
                lambda x: v_dict[x]["family"]
            )
            data["v_gene"] = data.new_allele.progress_apply(lambda x: v_dict[x]["gene"])
            data["v_allele"] = data.new_allele.progress_apply(
                lambda x: v_dict[x]["allele"]
            )
        else:
            data["v_family"] = data.v_call.progress_apply(lambda x: v_dict[x]["family"])
            data["v_gene"] = data.v_call.progress_apply(lambda x: v_dict[x]["gene"])
            data["v_allele"] = data.v_call.progress_apply(lambda x: v_dict[x]["allele"])

        data["d_family"] = data.d_call.progress_apply(lambda x: d_dict[x]["family"])

        data["d_gene"] = data.d_call.progress_apply(lambda x: d_dict[x]["gene"])
        data["j_gene"] = data.j_call.progress_apply(lambda x: j_dict[x]["gene"])

        data["d_allele"] = data.d_call.progress_apply(lambda x: d_dict[x]["allele"])
        data["j_allele"] = data.j_call.progress_apply(lambda x: j_dict[x]["allele"])

        # sub_cllases = self.create_sub_classes_dict(v_dict, d_dict, j_dict)
        sub_cllases = {}

        return data, v_dict, d_dict, j_dict, sub_cllases


class VdjClassHolder:
    def __init__(self, data, sub_cllases):
        (
            self.v_family_call_ohe,
            self.v_family_call_ohe_np,
            self.v_gene_call_ohe,
            self.v_gene_call_ohe_np,
            self.v_allele_call_ohe,
            self.v_allele_call_ohe_np,
        ) = self.convert_calls_to_one_hot(
            data["v_gene"], data["v_allele"], data["v_family"]
        )
        # self.
        (
            self.d_family_call_ohe,
            self.d_family_call_ohe_np,
            self.d_gene_call_ohe,
            self.d_gene_call_ohe_np,
            self.d_allele_call_ohe,
            self.d_allele_call_ohe_np,
        ) = self.convert_calls_to_one_hot(
            data["d_gene"], data["d_allele"], data["d_family"]
        )
        (
            self.j_gene_call_ohe,
            self.j_gene_call_ohe_np,
            self.j_allele_call_ohe,
            self.j_allele_call_ohe_np,
        ) = self.convert_calls_to_one_hot(data["j_gene"], data["j_allele"])

        self.v_family_count = len(self.v_family_call_ohe)
        self.v_gene_count = len(self.v_gene_call_ohe)
        self.v_allele_count = len(self.v_allele_call_ohe)

        self.d_family_count = len(self.d_family_call_ohe)
        self.d_gene_count = len(self.d_gene_call_ohe)
        self.d_allele_count = len(self.d_allele_call_ohe)

        self.j_gene_count = len(self.j_gene_call_ohe)
        self.j_allele_count = len(self.j_allele_call_ohe)

    def convert_calls_to_one_hot(self, gene, allele, family=None) -> Tuple:
        """
        This method takes in three Pandas series representing each of the V/D/J call types and converts them into
        one-hot encoded matrices. For each call level (family, gene, allele), this method returns a one-hot matrix
        and a dictionary mapping the one-hot position to the respective family/gene/allele.

        :param v_calls: Pandas series representing V call types.
        :param d_calls: Pandas series representing D call types.
        :param j_calls: Pandas series representing J call types.
        :return: Tuple containing:
            - One-hot encoded matrix and mapping dictionary for V family, gene, and allele call types.
            - One-hot encoded matrix and mapping dictionary for D family, gene, and allele call types.
            - One-hot encoded matrix and mapping dictionary for J gene and allele call types.
        """

        gene_call_ohe, gene_call_ohe_np = self._convert_calls(gene)
        allele_call_ohe, allele_call_ohe_np = self._convert_calls(allele)
        if family is not None:
            family_call_ohe, family_call_ohe_np = self._convert_calls(family)
            return (
                family_call_ohe,
                family_call_ohe_np,
                gene_call_ohe,
                gene_call_ohe_np,
                allele_call_ohe,
                allele_call_ohe_np,
            )
        else:
            return gene_call_ohe, gene_call_ohe_np, allele_call_ohe, allele_call_ohe_np

    def _convert_calls(self, column):
        """
        Private method, converts call series into 1 hot matrix and returns the mapping and the one hot matrix.
        :return:
        """
        call_ohe = pd.get_dummies(column)
        call_ohe_np = call_ohe.to_numpy()
        return {en: i for en, i in enumerate(call_ohe.columns)}, call_ohe_np<|MERGE_RESOLUTION|>--- conflicted
+++ resolved
@@ -63,19 +63,10 @@
         else:
             iterator = data.itertuples()
 
-<<<<<<< HEAD
-        # LOGS = []
-
-        for row in iterator:
-            if train is True and corrupt_beginning is True:
-                seq, was_removed, amount_changed = self._corrupt_sequence_beginning(
-                    row.sequence
-                )
-=======
+
         for row in iterator:
             if train is True and corrupt_beginning is True:
                 seq, was_removed, amount_changed = self._corrupt_sequence_beginning(row.sequence)
->>>>>>> fb3148f9
             else:
                 seq = row.sequence
 
@@ -97,18 +88,7 @@
             else:
                 _adjust = start
 
-<<<<<<< HEAD
-=======
-            arr, _, _ = self._process_and_dpad(seq, 'T', self.max_seq_length)
-            t_oh_signal.append(arr)
-
-            arr, _, _ = self._process_and_dpad(seq, 'G', self.max_seq_length)
-            g_oh_signal.append(arr)
-
-            arr, _, _ = self._process_and_dpad(seq, 'C', self.max_seq_length)
-            c_oh_signal.append(arr)
-
->>>>>>> fb3148f9
+
             if train:
                 v_start.append(start)
                 j_end.append(end)
@@ -126,13 +106,6 @@
 
         seq_tokenized_list = np.vstack(seq_tokenized_list).astype(float)
 
-<<<<<<< HEAD
-        # @Ran: @Thomas, not sure what these lines do
-        # with open('C:/Users/Tomas/Downloads/plog.pkl' , 'wb') as h:
-        #     pickle.dump(LOGS,h)
-
-=======
->>>>>>> fb3148f9
         if train:
             return v_start, v_end, d_start, d_end, j_start, j_end, seq_tokenized_list
         else:
@@ -273,7 +246,6 @@
 
         return output_types, output_shapes
 
-<<<<<<< HEAD
     def get_train_dataset(
         self,
         data: pd.DataFrame,
@@ -288,19 +260,7 @@
             params,
             train,
         )
-=======
-    def get_train_dataset(self, data: pd.DataFrame, v_family_call_ohe_np,
-                          v_gene_call_ohe_np, v_allele_call_ohe_np, d_family_call_ohe_np, d_gene_call_ohe_np,
-                          d_allele_call_ohe_np, j_gene_call_ohe_np, j_allele_call_ohe_np, batch_size=64,
-                          train: bool = True, corrupt_beginning=False):
-
-        output_types, output_shapes = self._get_tf_dataset_params(data, v_family_call_ohe_np,
-                                                                  v_gene_call_ohe_np, v_allele_call_ohe_np,
-                                                                  d_family_call_ohe_np, d_gene_call_ohe_np,
-                                                                  d_allele_call_ohe_np, j_gene_call_ohe_np,
-                                                                  j_allele_call_ohe_np,
-                                                                  batch_size, train, corrupt_beginning)
->>>>>>> fb3148f9
+
 
         dataset = tf.data.Dataset.from_generator(
             lambda: self._train_generator(
